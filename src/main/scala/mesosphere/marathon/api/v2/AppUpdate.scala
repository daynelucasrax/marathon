--- conflicted
+++ resolved
@@ -4,7 +4,6 @@
 import mesosphere.marathon.state.Timestamp
 import mesosphere.marathon.api.v1.AppDefinition
 import mesosphere.marathon.Protos.Constraint
-<<<<<<< HEAD
 import mesosphere.marathon.health.HealthCheck
 import mesosphere.marathon.Protos.Constraint
 import mesosphere.marathon.api.validation.FieldConstraints.{
@@ -14,12 +13,8 @@
 import com.fasterxml.jackson.annotation.JsonIgnoreProperties
 import com.fasterxml.jackson.databind.annotation.JsonDeserialize
 import java.lang.{Integer => JInt, Double => JDouble}
-=======
-import mesosphere.marathon.api.validation.FieldConstraints.FieldPortsArray
-import com.fasterxml.jackson.annotation.JsonIgnoreProperties
 import java.lang.{Integer => JInt, Double => JDouble}
-import com.fasterxml.jackson.databind.annotation.JsonDeserialize
->>>>>>> e92cfa6e
+
 
 // TODO: Accept a task restart strategy as a constructor parameter here, to be
 //       used in MarathonScheduler.
@@ -70,14 +65,10 @@
     for (v <- executor) updated = updated.copy(executor = v)
     for (v <- healthChecks) updated = updated.copy(healthChecks = v)
 
-<<<<<<< HEAD
     updated.copy(
       container = this.container.orElse(app.container),
       version = Timestamp.now
     )
-=======
-    updated.copy(container = this.container.orElse(app.container), version = Timestamp.now)
->>>>>>> e92cfa6e
   }
 
 }
