--- conflicted
+++ resolved
@@ -54,13 +54,7 @@
 
 private[impl] object LaunchQueueDelegate {
   sealed trait Request
-<<<<<<< HEAD
-  case object List extends Request
-  case object ListWithStatistics extends Request
-  case class Count(runSpecId: PathId) extends Request
-=======
   case class Purge(runSpecId: PathId) extends Request
   case class ConfirmPurge(runSpecId: PathId) extends Request
->>>>>>> 1cacf0ad
   case class Add(spec: RunSpec, count: Int) extends Request
 }