package mesosphere.marathon.api.v2.json

<<<<<<< HEAD
import mesosphere.marathon.{ MarathonTestHelper, MarathonSpec }
import org.scalatest.{ GivenWhenThen, Ignore }
=======
import mesosphere.marathon.test.{ MarathonSpec, MarathonTestHelper }
import org.scalatest.GivenWhenThen
>>>>>>> a4f7b757

/**
  * Tests that test that the given JSON is rejected by the JSON schema.
  *
  * Since the JSON is not representable by an AppDefinition,
  * JSON is used directly.
  */
@Ignore
class AppDefinitionSchemaJSONTest extends MarathonSpec with GivenWhenThen {
  test("command health checks WITHOUT a nested value should be rejected") {
    Given("an app definition WITHOUT a nested value in command section of a health check")
    val json =
      """
        |{
        |  "id": "/test",
        |  "cmd": "echo hi",
        |  "healthChecks": [
        |    {
        |      "protocol": "COMMAND",
        |      "command": "curl -f -X GET http://$HOST:$PORT0/health"
        |    }
        |  ]
        |}
      """.stripMargin

    Then("validation should fail")
    MarathonTestHelper.validateJsonSchemaForString(json, valid = false)
  }

  test("command health checks WITH a nested value should be accepted") {
    Given("an app definition WITH a nested value in command section of a health check")
    val json =
      """
        |{
        |  "id": "/test",
        |  "cmd": "echo hi",
        |  "healthChecks": [
        |    {
        |      "protocol": "COMMAND",
        |      "command": { "value": "curl -f -X GET http://$HOST:$PORT0/health" }
        |    }
        |  ]
        |}
      """.stripMargin

    Then("validation should succeed")
    MarathonTestHelper.validateJsonSchemaForString(json, valid = true)
  }

  test("discoveryInfo ports WITH a correct protocol should be accepted") {
    Given("an app definition WITH a discovery info with a TCP and a UDP port")
    val json =
      """
        |{
        |  "id": "/test",
        |  "cmd": "echo hi",
        |  "ipAddress": {
        |    "discovery": {
        |      "ports": [
        |        {"name": "dns", "number": 53, "protocol": "udp"},
        |        {"name": "http", "number": 80, "protocol": "tcp"}
        |      ]
        |    }
        |  }
        |}
      """.stripMargin

    Then("validation should succeed")
    MarathonTestHelper.validateJsonSchemaForString(json, valid = true)
  }

  test("discoveryInfo ports WITH an incorrect protocol should be rejected") {
    Given("an app definition WITH a discovery info with a FOO protocol port")
    val json =
      """
        |{
        |  "id": "/test",
        |  "cmd": "echo hi",
        |  "ipAddress": {
        |    "discovery": {
        |      "ports": [
        |        {"name": "dns", "number": 53, "protocol": "foo"}
        |      ]
        |    }
        |  }
        |}
      """.stripMargin

    Then("validation should succeed")
    MarathonTestHelper.validateJsonSchemaForString(json, valid = false)
  }

  test("command constrains WITH array of arrays of strings should succeed") {
    Given("constrains WITH nested arrays of strings")
    val json =
      """
        |{
        |  "id": "/test",
        |  "cmd": "echo hi",
        |  "constraints": [
        |    ["rack_id", "LIKE", "rack-[1-3]"],
        |    ["hostname", "UNIQUE"]
        |  ]
        |}
      """.stripMargin

    Then("validation should succeed")
    MarathonTestHelper.validateJsonSchemaForString(json, valid = true)
  }

  test("command constrains WITH unknown constraint should fail") {
    Given("constrains WITH nested arrays of strings")
    val json =
      """
        |{
        |  "id": "/test",
        |  "cmd": "echo hi",
        |  "constraints": [
        |    ["rack_id", "NOT LIKE", "rack-[1-3]"],
        |    ["hostname", "UNIQUE", 1]
        |  ]
        |}
      """.stripMargin

    Then("validation should succeed")
    MarathonTestHelper.validateJsonSchemaForString(json, valid = false)
  }

  test("command constrains WITH array of strings and boolean should fail") {
    Given("constrains WITH nested array of something")
    val json =
      """
        |{
        |  "id": "/test",
        |  "cmd": "echo hi",
        |  "constraints": [["lb", "CLUSTER", true]]
        |}
      """.stripMargin

    Then("validation should fail")
    MarathonTestHelper.validateJsonSchemaForString(json, valid = false)
  }

  test("command constrains WITH array of one string should fail") {
    Given("constrains WITH nested array of something")
    val json =
      """
        |{
        |  "id": "/test",
        |  "cmd": "echo hi",
        |  "constraints": [["hostname"]]
        |}
      """.stripMargin

    Then("validation should fail")
    MarathonTestHelper.validateJsonSchemaForString(json, valid = false)
  }
}<|MERGE_RESOLUTION|>--- conflicted
+++ resolved
@@ -1,12 +1,7 @@
 package mesosphere.marathon.api.v2.json
 
-<<<<<<< HEAD
-import mesosphere.marathon.{ MarathonTestHelper, MarathonSpec }
+import mesosphere.marathon.test.{ MarathonSpec, MarathonTestHelper }
 import org.scalatest.{ GivenWhenThen, Ignore }
-=======
-import mesosphere.marathon.test.{ MarathonSpec, MarathonTestHelper }
-import org.scalatest.GivenWhenThen
->>>>>>> a4f7b757
 
 /**
   * Tests that test that the given JSON is rejected by the JSON schema.
